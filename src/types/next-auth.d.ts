<<<<<<< HEAD
import { DefaultSession, DefaultUser } from "next-auth";
=======
import type { DefaultSession, DefaultUser } from 'next-auth';
>>>>>>> e0fad7d7

declare module 'next-auth' {
  interface Session {
    user: {
      id: string;
      name?: string | null;
      email?: string | null;
      image?: string | null;
    } & DefaultSession['user'];
  }
  interface User extends DefaultUser {
    id: string;
  }
}

declare module 'next-auth/jwt' {
  interface JWT {
    sub?: string;
    name?: string | null;
    email?: string | null;
    picture?: string | null;
  }
}<|MERGE_RESOLUTION|>--- conflicted
+++ resolved
@@ -1,8 +1,4 @@
-<<<<<<< HEAD
-import { DefaultSession, DefaultUser } from "next-auth";
-=======
 import type { DefaultSession, DefaultUser } from 'next-auth';
->>>>>>> e0fad7d7
 
 declare module 'next-auth' {
   interface Session {
