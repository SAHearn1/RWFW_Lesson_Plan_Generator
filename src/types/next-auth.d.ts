<<<<<<< HEAD
import { DefaultSession, DefaultUser } from 'next-auth';
=======
import { DefaultSession, DefaultUser } from "next-auth";
>>>>>>> 470f9f94

declare module 'next-auth' {
  interface Session {
    user: {
      id: string;
      email?: string | null;
      name?: string | null;
      image?: string | null;
    } & DefaultSession['user'];
  }

  interface User extends DefaultUser {
    id: string;
  }
}

declare module 'next-auth/jwt' {
  interface JWT {
    sub?: string;
    name?: string | null;
    email?: string | null;
    picture?: string | null;
  }
}<|MERGE_RESOLUTION|>--- conflicted
+++ resolved
@@ -1,8 +1,4 @@
-<<<<<<< HEAD
-import { DefaultSession, DefaultUser } from 'next-auth';
-=======
 import { DefaultSession, DefaultUser } from "next-auth";
->>>>>>> 470f9f94
 
 declare module 'next-auth' {
   interface Session {
