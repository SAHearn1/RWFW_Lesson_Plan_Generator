'use client';

import Image from 'next/image';
import { signIn } from 'next-auth/react';
import { FormEvent, useMemo, useState } from 'react';

import { buildSiteUrl } from '@/lib/site-url';

import { buildSiteUrl } from '@/lib/site-url';

import { useGeneratorCallbackUrl } from '@/lib/callback-urls';

export default function SignInPage() {
  const [isGoogleLoading, setIsGoogleLoading] = useState(false);
  const [activeTab, setActiveTab] = useState<'signin' | 'signup'>('signin');
<<<<<<< HEAD
  const generatorCallbackUrl = useGeneratorCallbackUrl();
=======
  const generatorCallbackUrl = useMemo(() => buildSiteUrl('/generator'), []);
>>>>>>> b90e7abc

  const handleGoogleSignIn = async () => {
    const callbackUrl = typeof window !== 'undefined'
      ? `${window.location.origin}/generator`
      : '/generator';

    setIsGoogleLoading(true);
    try {
<<<<<<< HEAD
      await signIn('google', { callbackUrl: generatorCallbackUrl });
=======
      await signIn('google', { callbackUrl });
>>>>>>> b90e7abc
    } catch (error) {
      console.error('Sign in error:', error);
      setIsGoogleLoading(false);
    }
  };

  const handleFacebookClick = () => {
    alert('Facebook sign in will connect to your authentication backend.');
  };

  const handleSignIn = (event: FormEvent<HTMLFormElement>) => {
    event.preventDefault();
    const formData = new FormData(event.currentTarget);
    const email = formData.get('email');
    const password = formData.get('password');

    console.log('Email sign in attempt:', { email, password });
    alert('Sign in functionality would connect to your authentication backend here.');
  };

  const handleSignUp = (event: FormEvent<HTMLFormElement>) => {
    event.preventDefault();
    const formData = new FormData(event.currentTarget);
    const name = formData.get('name');
    const email = formData.get('email');
    const password = formData.get('password');

    console.log('Account creation attempt:', { name, email, password });
    alert('Account creation functionality would connect to your authentication backend here.');
  };

  const handleForgotPassword = () => {
    const email = window.prompt('Enter your email address to reset your password:');
    if (email) {
      console.log('Password reset requested for:', email);
      alert(`Password reset link would be sent to: ${email}`);
    }
  };

  return (
    <div className="min-h-screen bg-[#1a3a2e]">
      {/* Hero Section */}
      <div className="bg-[#1a3a2e] text-white px-6 py-16 text-center">
        <div className="h-[120px] w-[120px] mx-auto mb-8">
          <Image
            src="/Emblem_of_Knowledge_and_Balance.png"
            alt="Root Work Framework Logo - Emblem of Knowledge and Balance"
            width={120}
            height={120}
            priority
          />
        </div>
        <h1 className="mb-4 text-4xl font-normal tracking-wide font-serif sm:text-5xl">
          Root Work Framework
        </h1>
        <p className="mx-auto max-w-2xl text-base leading-relaxed opacity-90 font-serif sm:text-lg">
          A dual-purpose pedagogy that weaves academic rigor with healing-centered,
          biophilic practice. This platform is your partner in creating truly
          transformative learning experiences.
        </p>
      </div>

      {/* Auth Container */}
      <div className="min-h-[60vh] bg-[#f5f0e1] px-4 py-16 sm:px-6">
        <div className="mx-auto max-w-[500px] rounded-lg bg-white p-8 shadow-lg sm:p-12">
          <div className="mb-10 border-b-2 border-[#e0d5b7]">
            <div className="grid grid-cols-2">
              <button
                type="button"
                onClick={() => setActiveTab('signin')}
                className={
                  `px-4 py-4 text-center text-lg font-serif transition-all ${
                  activeTab === 'signin'
                    ? 'border-b-4 border-[#d4af37] text-[#1a3a2e]'
                    : 'border-b-4 border-transparent text-[#8b8b8b] hover:text-[#1a3a2e]'
                }`
                }
              >
                Sign In
              </button>
              <button
                type="button"
                onClick={() => setActiveTab('signup')}
                className={
                  `px-4 py-4 text-center text-lg font-serif transition-all ${
                  activeTab === 'signup'
                    ? 'border-b-4 border-[#d4af37] text-[#1a3a2e]'
                    : 'border-b-4 border-transparent text-[#8b8b8b] hover:text-[#1a3a2e]'
                }`
                }
              >
                Create Account
              </button>
            </div>
          </div>

          {/* Sign In Form */}
          {activeTab === 'signin' && (
            <form className="space-y-6" onSubmit={handleSignIn}>
              <div className="grid grid-cols-1 gap-4 sm:grid-cols-2">
                <button
                  type="button"
                  onClick={handleGoogleSignIn}
                  disabled={isGoogleLoading}
                  className="flex items-center justify-center gap-2 rounded border-2 border-[#e0d5b7] bg-[#fefdfb] px-4 py-3 font-serif text-base text-[#1a3a2e] transition-all hover:border-[#d4af37] hover:bg-[#fefdfb] focus:outline-none focus:ring-2 focus:ring-[#d4af37] focus:ring-offset-2 disabled:opacity-50"
                >
                  <svg
                    width="18"
                    height="18"
                    viewBox="0 0 18 18"
                    fill="none"
                    xmlns="http://www.w3.org/2000/svg"
                  >
                    <path
                      d="M17.64 9.2c0-.637-.057-1.251-.164-1.84H9v3.481h4.844c-.209 1.125-.843 2.078-1.796 2.717v2.258h2.908c1.702-1.567 2.684-3.875 2.684-6.615z"
                      fill="#4285F4"
                    />
                    <path
                      d="M9.003 18c2.43 0 4.467-.806 5.956-2.18L12.05 13.56c-.806.54-1.836.86-3.047.86-2.344 0-4.328-1.584-5.036-3.711H.96v2.332C2.44 15.983 5.485 18 9.003 18z"
                      fill="#34A853"
                    />
                    <path
                      d="M3.964 10.71c-.18-.54-.282-1.117-.282-1.71s.102-1.17.282-1.71V4.958H.957C.347 6.173 0 7.548 0 9s.348 2.827.957 4.042l3.007-2.332z"
                      fill="#FBBC05"
                    />
                    <path
                      d="M9.003 3.58c1.321 0 2.508.454 3.44 1.345l2.582-2.58C13.464.891 11.426 0 9.003 0 5.485 0 2.44 2.017.96 4.958L3.967 7.29c.708-2.127 2.692-3.71 5.036-3.71z"
                      fill="#EA4335"
                    />
                  </svg>
                  {isGoogleLoading ? 'Signing in...' : 'Google'}
                </button>
                <button
                  type="button"
                  onClick={handleFacebookClick}
                  className="flex items-center justify-center gap-2 rounded border-2 border-[#e0d5b7] bg-[#fefdfb] px-4 py-3 font-serif text-base text-[#1a3a2e] transition-all hover:border-[#d4af37] hover:bg-[#fefdfb] focus:outline-none focus:ring-2 focus:ring-[#d4af37] focus:ring-offset-2"
                >
                  <svg
                    width="18"
                    height="18"
                    viewBox="0 0 24 24"
                    fill="none"
                    xmlns="http://www.w3.org/2000/svg"
                  >
                    <path
                      d="M9.101 23.691v-7.98H6.627v-3.667h2.474v-1.58c0-4.085 1.848-5.978 5.858-5.978.401 0 .955.042 1.468.103a8.68 8.68 0 0 1 1.141.195v3.325a8.623 8.623 0 0 0-.653-.036 26.805 26.805 0 0 0-.733-.009c-.707 0-1.259.096-1.675.309a1.686 1.686 0 0 0-.679.622c-.16.256-.288.702-.384 1.335-.096.632-.098 1.351-.098 2.154v1.26h3.146l-.44 3.667h-2.705v7.98h-3.847z"
                      fill="#1877F2"
                    />
                  </svg>
                  Facebook
                </button>
              </div>

              <div className="flex items-center gap-4 text-sm text-[#8b8b8b] font-serif">
                <span className="h-px flex-1 bg-[#e0d5b7]" />
                or use email
                <span className="h-px flex-1 bg-[#e0d5b7]" />
              </div>

              <div className="space-y-6">
                <label className="block font-serif text-base text-[#1a3a2e]">
                  Email Address
                  <input
                    type="email"
                    name="email"
                    required
                    placeholder="you@example.com"
                    className="mt-2 w-full rounded border-2 border-[#e0d5b7] bg-[#fefdfb] px-3 py-3 text-base font-serif text-[#1a3a2e] transition-all placeholder:text-[#a8a8a8] focus:border-[#d4af37] focus:outline-none focus:ring-2 focus:ring-[#d4af37] focus:ring-offset-2"
                  />
                </label>
                <label className="block font-serif text-base text-[#1a3a2e]">
                  Password
                  <input
                    type="password"
                    name="password"
                    required
                    placeholder="Enter your password"
                    className="mt-2 w-full rounded border-2 border-[#e0d5b7] bg-[#fefdfb] px-3 py-3 text-base font-serif text-[#1a3a2e] transition-all placeholder:text-[#a8a8a8] focus:border-[#d4af37] focus:outline-none focus:ring-2 focus:ring-[#d4af37] focus:ring-offset-2"
                  />
                </label>
              </div>

              <div className="flex items-center justify-between">
                <label className="flex items-center gap-2 text-sm text-[#1a3a2e] font-serif">
                  <input
                    type="checkbox"
                    name="remember"
                    className="h-4 w-4 border-2 border-[#e0d5b7] text-[#d4af37] focus:ring-[#d4af37]"
                  />
                  Keep me signed in
                </label>
                <button
                  type="button"
                  onClick={handleForgotPassword}
                  className="text-sm text-[#d4af37] underline-offset-2 hover:underline"
                >
                  Forgot password?
                </button>
              </div>

              <button
                type="submit"
                className="w-full rounded bg-[#d4af37] px-4 py-3 text-lg font-serif text-[#1a3a2e] transition-all hover:-translate-y-0.5 hover:bg-[#c9a32a] hover:shadow-lg focus:outline-none focus:ring-2 focus:ring-[#d4af37] focus:ring-offset-2"
              >
                Sign In
              </button>
            </form>
          )}

          {/* Sign Up Form */}
          {activeTab === 'signup' && (
            <form className="space-y-6" onSubmit={handleSignUp}>
              <div className="grid grid-cols-1 gap-4 sm:grid-cols-2">
                <button
                  type="button"
                  onClick={handleGoogleSignIn}
                  disabled={isGoogleLoading}
                  className="flex items-center justify-center gap-2 rounded border-2 border-[#e0d5b7] bg-[#fefdfb] px-4 py-3 font-serif text-base text-[#1a3a2e] transition-all hover:border-[#d4af37] hover:bg-[#fefdfb] focus:outline-none focus:ring-2 focus:ring-[#d4af37] focus:ring-offset-2 disabled:opacity-50"
                >
                  <svg
                    width="18"
                    height="18"
                    viewBox="0 0 18 18"
                    fill="none"
                    xmlns="http://www.w3.org/2000/svg"
                  >
                    <path
                      d="M17.64 9.2c0-.637-.057-1.251-.164-1.84H9v3.481h4.844c-.209 1.125-.843 2.078-1.796 2.717v2.258h2.908c1.702-1.567 2.684-3.875 2.684-6.615z"
                      fill="#4285F4"
                    />
                    <path
                      d="M9.003 18c2.43 0 4.467-.806 5.956-2.18L12.05 13.56c-.806.54-1.836.86-3.047.86-2.344 0-4.328-1.584-5.036-3.711H.96v2.332C2.44 15.983 5.485 18 9.003 18z"
                      fill="#34A853"
                    />
                    <path
                      d="M3.964 10.71c-.18-.54-.282-1.117-.282-1.71s.102-1.17.282-1.71V4.958H.957C.347 6.173 0 7.548 0 9s.348 2.827.957 4.042l3.007-2.332z"
                      fill="#FBBC05"
                    />
                    <path
                      d="M9.003 3.58c1.321 0 2.508.454 3.44 1.345l2.582-2.58C13.464.891 11.426 0 9.003 0 5.485 0 2.44 2.017.96 4.958L3.967 7.29c.708-2.127 2.692-3.71 5.036-3.71z"
                      fill="#EA4335"
                    />
                  </svg>
                  {isGoogleLoading ? 'Signing in...' : 'Google'}
                </button>
                <button
                  type="button"
                  onClick={handleFacebookClick}
                  className="flex items-center justify-center gap-2 rounded border-2 border-[#e0d5b7] bg-[#fefdfb] px-4 py-3 font-serif text-base text-[#1a3a2e] transition-all hover:border-[#d4af37] hover:bg-[#fefdfb] focus:outline-none focus:ring-2 focus:ring-[#d4af37] focus:ring-offset-2"
                >
                  <svg
                    width="18"
                    height="18"
                    viewBox="0 0 24 24"
                    fill="none"
                    xmlns="http://www.w3.org/2000/svg"
                  >
                    <path
                      d="M9.101 23.691v-7.98H6.627v-3.667h2.474v-1.58c0-4.085 1.848-5.978 5.858-5.978.401 0 .955.042 1.468.103a8.68 8.68 0 0 1 1.141.195v3.325a8.623 8.623 0 0 0-.653-.036 26.805 26.805 0 0 0-.733-.009c-.707 0-1.259.096-1.675.309a1.686 1.686 0 0 0-.679.622c-.16.256-.288.702-.384 1.335-.096.632-.098 1.351-.098 2.154v1.26h3.146l-.44 3.667h-2.705v7.98h-3.847z"
                      fill="#1877F2"
                    />
                  </svg>
                  Facebook
                </button>
              </div>

              <div className="flex items-center gap-4 text-sm text-[#8b8b8b] font-serif">
                <span className="h-px flex-1 bg-[#e0d5b7]" />
                or create with email
                <span className="h-px flex-1 bg-[#e0d5b7]" />
              </div>

              <div className="space-y-6">
                <label className="block font-serif text-base text-[#1a3a2e]">
                  Full Name
                  <input
                    type="text"
                    name="name"
                    required
                    placeholder="Jane Educator"
                    className="mt-2 w-full rounded border-2 border-[#e0d5b7] bg-[#fefdfb] px-3 py-3 text-base font-serif text-[#1a3a2e] transition-all placeholder:text-[#a8a8a8] focus:border-[#d4af37] focus:outline-none focus:ring-2 focus:ring-[#d4af37] focus:ring-offset-2"
                  />
                </label>
                <label className="block font-serif text-base text-[#1a3a2e]">
                  Email Address
                  <input
                    type="email"
                    name="email"
                    required
                    placeholder="you@example.com"
                    className="mt-2 w-full rounded border-2 border-[#e0d5b7] bg-[#fefdfb] px-3 py-3 text-base font-serif text-[#1a3a2e] transition-all placeholder:text-[#a8a8a8] focus:border-[#d4af37] focus:outline-none focus:ring-2 focus:ring-[#d4af37] focus:ring-offset-2"
                  />
                </label>
                <label className="block font-serif text-base text-[#1a3a2e]">
                  Password
                  <input
                    type="password"
                    name="password"
                    minLength={8}
                    required
                    placeholder="At least 8 characters"
                    className="mt-2 w-full rounded border-2 border-[#e0d5b7] bg-[#fefdfb] px-3 py-3 text-base font-serif text-[#1a3a2e] transition-all placeholder:text-[#a8a8a8] focus:border-[#d4af37] focus:outline-none focus:ring-2 focus:ring-[#d4af37] focus:ring-offset-2"
                  />
                </label>
              </div>

              <label className="flex items-center gap-2 text-sm text-[#1a3a2e] font-serif">
                <input
                  type="checkbox"
                  name="agree"
                  required
                  className="h-4 w-4 border-2 border-[#e0d5b7] text-[#d4af37] focus:ring-[#d4af37]"
                />
                I agree to the Terms of Service and Privacy Policy
              </label>

              <button
                type="submit"
                className="w-full rounded bg-[#d4af37] px-4 py-3 text-lg font-serif text-[#1a3a2e] transition-all hover:-translate-y-0.5 hover:bg-[#c9a32a] hover:shadow-lg focus:outline-none focus:ring-2 focus:ring-[#d4af37] focus:ring-offset-2"
              >
                Create Account
              </button>

              <p className="text-sm leading-relaxed text-[#6b6b6b] font-serif">
                By creating an account, you agree to our{' '}
                <a href="#" className="text-[#d4af37] no-underline hover:underline">Terms of Service</a>{' '}
                and{' '}
                <a href="#" className="text-[#d4af37] no-underline hover:underline">Privacy Policy</a>
                . We&apos;ll never share your lesson plans or personal data without your
                permission.
              </p>
            </form>
          )}

          <div className="mt-10 border-t border-[#e0d5b7] pt-8 text-center">
            <a
              href="/"
              className="text-base font-serif text-[#d4af37] no-underline hover:underline"
            >
              ← Back to Generator Home
            </a>
          </div>
        </div>
      </div>

      <style jsx global>{`
        @import url('https://fonts.googleapis.com/css2?family=EB+Garamond:wght@400;500;600&display=swap');

        .font-serif {
          font-family: 'EB Garamond', 'Garamond', 'Georgia', 'Times New Roman', serif;
        }
      `}</style>
    </div>
  );
}<|MERGE_RESOLUTION|>--- conflicted
+++ resolved
@@ -13,11 +13,7 @@
 export default function SignInPage() {
   const [isGoogleLoading, setIsGoogleLoading] = useState(false);
   const [activeTab, setActiveTab] = useState<'signin' | 'signup'>('signin');
-<<<<<<< HEAD
-  const generatorCallbackUrl = useGeneratorCallbackUrl();
-=======
   const generatorCallbackUrl = useMemo(() => buildSiteUrl('/generator'), []);
->>>>>>> b90e7abc
 
   const handleGoogleSignIn = async () => {
     const callbackUrl = typeof window !== 'undefined'
@@ -26,11 +22,7 @@
 
     setIsGoogleLoading(true);
     try {
-<<<<<<< HEAD
-      await signIn('google', { callbackUrl: generatorCallbackUrl });
-=======
       await signIn('google', { callbackUrl });
->>>>>>> b90e7abc
     } catch (error) {
       console.error('Sign in error:', error);
       setIsGoogleLoading(false);
