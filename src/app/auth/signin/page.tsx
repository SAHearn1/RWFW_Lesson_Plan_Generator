--- conflicted
+++ resolved
@@ -15,11 +15,7 @@
 export default function SignInPage() {
   const [isGoogleLoading, setIsGoogleLoading] = useState(false);
   const [activeTab, setActiveTab] = useState<'signin' | 'signup'>('signin');
-<<<<<<< HEAD
-  const generatorCallbackUrl = useGeneratorCallbackUrl();
-=======
   const generatorCallbackUrl = useMemo(() => buildSiteUrl('/generator'), []);
->>>>>>> 2fe32c19
 
   const handleGoogleSignIn = async () => {
     const callbackUrl = typeof window !== 'undefined'
@@ -28,11 +24,7 @@
 
     setIsGoogleLoading(true);
     try {
-<<<<<<< HEAD
-      await signIn('google', { callbackUrl: generatorCallbackUrl });
-=======
       await signIn('google', { callbackUrl });
->>>>>>> 2fe32c19
     } catch (error) {
       console.error('Sign in error:', error);
       setIsGoogleLoading(false);
