'use client';

import Image from 'next/image';
import { FormEvent, useState } from 'react';

export default function SignInPage() {
  const [isGoogleLoading, setIsGoogleLoading] = useState(false);
  const [activeTab, setActiveTab] = useState<'signin' | 'signup'>('signin');

  const handleGoogleSignIn = async () => {
    setIsGoogleLoading(true);
    try {
      await signIn('google', { callbackUrl: '/' });
    } catch (error) {
      console.error('Sign in error:', error);
      setIsGoogleLoading(false);
    }
  };

  const handleFacebookClick = () => {
    alert('Facebook sign in will connect to your authentication backend.');
  };

  const handleSignIn = (event: FormEvent<HTMLFormElement>) => {
    event.preventDefault();
    const formData = new FormData(event.currentTarget);
    const email = formData.get('email');
    const password = formData.get('password');

    console.log('Email sign in attempt:', { email, password });
    alert('Sign in functionality would connect to your authentication backend here.');
  };

  const handleSignUp = (event: FormEvent<HTMLFormElement>) => {
    event.preventDefault();
    const formData = new FormData(event.currentTarget);
    const name = formData.get('name');
    const email = formData.get('email');
    const password = formData.get('password');

    console.log('Account creation attempt:', { name, email, password });
    alert('Account creation functionality would connect to your authentication backend here.');
  };

  const handleForgotPassword = () => {
    const email = window.prompt('Enter your email address to reset your password:');
    if (email) {
      console.log('Password reset requested for:', email);
      alert(`Password reset link would be sent to: ${email}`);
    }
  };

  return (
    <div className="min-h-screen bg-[#1a3a2e]">
      {/* Hero Section */}
<<<<<<< HEAD
      <div className="bg-[#1a3a2e] px-8 py-16 text-center text-white">
        <div className="mx-auto mb-8 h-[120px] w-[120px]">
=======
      <div className="bg-[#1a3a2e] text-white px-6 py-16 text-center">
        <div className="h-[120px] w-[120px] mx-auto mb-8">
>>>>>>> 9c320634
          <Image
            src="/Emblem_of_Knowledge_and_Balance.png"
            alt="Root Work Framework Logo - Emblem of Knowledge and Balance"
            width={120}
            height={120}
            priority
          />
        </div>
<<<<<<< HEAD
        <h1 className="font-serif text-5xl font-normal tracking-wide">
          Root Work Framework
        </h1>
        <p className="mx-auto max-w-2xl font-serif text-lg leading-relaxed opacity-90">
=======
        <h1 className="mb-4 text-4xl font-normal tracking-wide font-serif sm:text-5xl">
          Root Work Framework
        </h1>
        <p className="mx-auto max-w-2xl text-base leading-relaxed opacity-90 font-serif sm:text-lg">
>>>>>>> 9c320634
          A dual-purpose pedagogy that weaves academic rigor with healing-centered,
          biophilic practice. This platform is your partner in creating truly
          transformative learning experiences.
        </p>
      </div>

      {/* Auth Container */}
<<<<<<< HEAD
      <div className="bg-[#f5f0e1] px-8 py-16">
        <div className="mx-auto max-w-[500px] rounded-lg bg-white p-12 shadow-lg">
          <h2 className="mb-8 text-center font-serif text-2xl text-[#1a3a2e]">
            Welcome Back
          </h2>

          {/* Google Sign In Button */}
          <button
            onClick={handleGoogleSignIn}
            disabled={isLoading}
            className="flex w-full items-center justify-center gap-3 rounded border-2 border-[#e0d5b7] bg-[#fefdfb] p-4 font-serif text-base text-[#1a3a2e] transition-all hover:border-[#d4af37] hover:bg-white disabled:cursor-not-allowed disabled:opacity-50"
          >
            <svg
              width="20"
              height="20"
              viewBox="0 0 18 18"
              fill="none"
              xmlns="http://www.w3.org/2000/svg"
            >
              <path
                d="M17.64 9.2c0-.637-.057-1.251-.164-1.84H9v3.481h4.844c-.209 1.125-.843 2.078-1.796 2.717v2.258h2.908c1.702-1.567 2.684-3.875 2.684-6.615z"
                fill="#4285F4"
              />
              <path
                d="M9.003 18c2.43 0 4.467-.806 5.956-2.18L12.05 13.56c-.806.54-1.836.86-3.047.86-2.344 0-4.328-1.584-5.036-3.711H.96v2.332C2.44 15.983 5.485 18 9.003 18z"
                fill="#34A853"
              />
              <path
                d="M3.964 10.71c-.18-.54-.282-1.117-.282-1.71s.102-1.17.282-1.71V4.958H.957C.347 6.173 0 7.548 0 9s.348 2.827.957 4.042l3.007-2.332z"
                fill="#FBBC05"
              />
              <path
                d="M9.003 3.58c1.321 0 2.508.454 3.44 1.345l2.582-2.58C13.464.891 11.426 0 9.003 0 5.485 0 2.44 2.017.96 4.958L3.967 7.29c.708-2.127 2.692-3.71 5.036-3.71z"
                fill="#EA4335"
              />
            </svg>
            {isLoading ? 'Signing in...' : 'Sign in with Google'}
          </button>

          {/* Info Text */}
          <p className="mt-6 text-center font-serif text-sm leading-relaxed text-[#6b6b6b]">
            By signing in, you agree to our{' '}
            <a href="#" className="text-[#d4af37] no-underline hover:underline">
              Terms of Service
            </a>{' '}
            and{' '}
            <a href="#" className="text-[#d4af37] no-underline hover:underline">
              Privacy Policy
            </a>
            . We will never share your lesson plans or personal data without your
            permission.
          </p>

          {/* Back Link */}
          <div className="mt-8 border-t border-[#e0d5b7] pt-8 text-center">
            <a
              href="/"
              className="font-serif text-base text-[#d4af37] no-underline hover:underline"
=======
      <div className="min-h-[60vh] bg-[#f5f0e1] px-4 py-16 sm:px-6">
        <div className="mx-auto max-w-[500px] rounded-lg bg-white p-8 shadow-lg sm:p-12">
          <div className="mb-10 border-b-2 border-[#e0d5b7]">
            <div className="grid grid-cols-2">
              <button
                type="button"
                onClick={() => setActiveTab('signin')}
                className={`px-4 py-4 text-center text-lg font-serif transition-all ${
                  activeTab === 'signin'
                    ? 'border-b-4 border-[#d4af37] text-[#1a3a2e]'
                    : 'border-b-4 border-transparent text-[#8b8b8b] hover:text-[#1a3a2e]'
                }`}
              >
                Sign In
              </button>
              <button
                type="button"
                onClick={() => setActiveTab('signup')}
                className={`px-4 py-4 text-center text-lg font-serif transition-all ${
                  activeTab === 'signup'
                    ? 'border-b-4 border-[#d4af37] text-[#1a3a2e]'
                    : 'border-b-4 border-transparent text-[#8b8b8b] hover:text-[#1a3a2e]'
                }`}
              >
                Create Account
              </button>
            </div>
          </div>

          {/* Sign In Form */}
          {activeTab === 'signin' && (
            <form className="space-y-6" onSubmit={handleSignIn}>
              <div className="grid grid-cols-1 gap-4 sm:grid-cols-2">
                <button
                  type="button"
                  onClick={handleGoogleSignIn}
                  disabled={isGoogleLoading}
                  className="flex items-center justify-center gap-2 rounded border-2 border-[#e0d5b7] bg-[#fefdfb] px-4 py-3 font-serif text-base text-[#1a3a2e] transition-all hover:border-[#d4af37] hover:bg-white disabled:cursor-not-allowed disabled:opacity-50"
                >
                  <svg
                    width="18"
                    height="18"
                    viewBox="0 0 18 18"
                    fill="none"
                    xmlns="http://www.w3.org/2000/svg"
                  >
                    <path
                      d="M17.64 9.2c0-.637-.057-1.251-.164-1.84H9v3.481h4.844c-.209 1.125-.843 2.078-1.796 2.717v2.258h2.908c1.702-1.567 2.684-3.875 2.684-6.615z"
                      fill="#4285F4"
                    />
                    <path
                      d="M9.003 18c2.43 0 4.467-.806 5.956-2.18L12.05 13.56c-.806.54-1.836.86-3.047.86-2.344 0-4.328-1.584-5.036-3.711H.96v2.332C2.44 15.983 5.485 18 9.003 18z"
                      fill="#34A853"
                    />
                    <path
                      d="M3.964 10.71c-.18-.54-.282-1.117-.282-1.71s.102-1.17.282-1.71V4.958H.957C.347 6.173 0 7.548 0 9s.348 2.827.957 4.042l3.007-2.332z"
                      fill="#FBBC05"
                    />
                    <path
                      d="M9.003 3.58c1.321 0 2.508.454 3.44 1.345l2.582-2.58C13.464.891 11.426 0 9.003 0 5.485 0 2.44 2.017.96 4.958L3.967 7.29c.708-2.127 2.692-3.71 5.036-3.71z"
                      fill="#EA4335"
                    />
                  </svg>
                  {isGoogleLoading ? 'Signing in...' : 'Google'}
                </button>
                <button
                  type="button"
                  onClick={handleFacebookClick}
                  className="flex items-center justify-center gap-2 rounded border-2 border-[#e0d5b7] bg-[#fefdfb] px-4 py-3 font-serif text-base text-[#1a3a2e] transition-all hover:border-[#d4af37] hover:bg-white"
                >
                  <svg
                    width="18"
                    height="18"
                    viewBox="0 0 24 24"
                    fill="none"
                    xmlns="http://www.w3.org/2000/svg"
                  >
                    <path
                      d="M9.101 23.691v-7.98H6.627v-3.667h2.474v-1.58c0-4.085 1.848-5.978 5.858-5.978.401 0 .955.042 1.468.103a8.68 8.68 0 0 1 1.141.195v3.325a8.623 8.623 0 0 0-.653-.036 26.805 26.805 0 0 0-.733-.009c-.707 0-1.259.096-1.675.309a1.686 1.686 0 0 0-.679.622c-.258.42-.374.995-.374 1.752v1.297h3.919l-.386 2.103-.287 1.564h-3.246v8.245C19.396 23.238 24 18.179 24 12.044c0-6.627-5.373-12-12-12s-12 5.373-12 12c0 5.628 3.874 10.35 9.101 11.647Z"
                      fill="#1877F2"
                    />
                  </svg>
                  Facebook
                </button>
              </div>

              <div className="flex items-center gap-4 text-sm text-[#8b8b8b] font-serif">
                <span className="h-px flex-1 bg-[#e0d5b7]" />
                or use email
                <span className="h-px flex-1 bg-[#e0d5b7]" />
              </div>

              <div className="space-y-6">
                <label className="block font-serif text-base text-[#1a3a2e]">
                  Email Address
                  <input
                    type="email"
                    name="email"
                    required
                    placeholder="you@example.com"
                    className="mt-2 w-full rounded border-2 border-[#e0d5b7] bg-[#fefdfb] px-3 py-3 text-base font-serif text-[#1a3a2e] transition-all placeholder:text-[#a8a8a8] focus:border-[#d4af37] focus:bg-white focus:outline-none focus:ring-4 focus:ring-[#d4af37]/20"
                  />
                </label>
                <label className="block font-serif text-base text-[#1a3a2e]">
                  Password
                  <input
                    type="password"
                    name="password"
                    required
                    placeholder="Enter your password"
                    className="mt-2 w-full rounded border-2 border-[#e0d5b7] bg-[#fefdfb] px-3 py-3 text-base font-serif text-[#1a3a2e] transition-all placeholder:text-[#a8a8a8] focus:border-[#d4af37] focus:bg-white focus:outline-none focus:ring-4 focus:ring-[#d4af37]/20"
                  />
                </label>
              </div>

              <div className="flex items-center justify-between">
                <label className="flex items-center gap-2 text-sm text-[#1a3a2e] font-serif">
                  <input
                    type="checkbox"
                    name="remember"
                    className="h-4 w-4 border-2 border-[#e0d5b7] text-[#d4af37] focus:ring-[#d4af37]"
                  />
                  Keep me signed in
                </label>
                <button
                  type="button"
                  onClick={handleForgotPassword}
                  className="text-sm text-[#d4af37] underline-offset-2 hover:underline"
                >
                  Forgot password?
                </button>
              </div>

              <button
                type="submit"
                className="w-full rounded bg-[#d4af37] px-4 py-3 text-lg font-serif text-[#1a3a2e] transition-all hover:-translate-y-0.5 hover:bg-[#c9a32a] hover:shadow-lg focus:outline-none focus:ring-4 focus:ring-[#d4af37]/30"
              >
                Sign In
              </button>
            </form>
          )}

          {/* Sign Up Form */}
          {activeTab === 'signup' && (
            <form className="space-y-6" onSubmit={handleSignUp}>
              <div className="grid grid-cols-1 gap-4 sm:grid-cols-2">
                <button
                  type="button"
                  onClick={handleGoogleSignIn}
                  disabled={isGoogleLoading}
                  className="flex items-center justify-center gap-2 rounded border-2 border-[#e0d5b7] bg-[#fefdfb] px-4 py-3 font-serif text-base text-[#1a3a2e] transition-all hover:border-[#d4af37] hover:bg-white disabled:cursor-not-allowed disabled:opacity-50"
                >
                  <svg
                    width="18"
                    height="18"
                    viewBox="0 0 18 18"
                    fill="none"
                    xmlns="http://www.w3.org/2000/svg"
                  >
                    <path
                      d="M17.64 9.2c0-.637-.057-1.251-.164-1.84H9v3.481h4.844c-.209 1.125-.843 2.078-1.796 2.717v2.258h2.908c1.702-1.567 2.684-3.875 2.684-6.615z"
                      fill="#4285F4"
                    />
                    <path
                      d="M9.003 18c2.43 0 4.467-.806 5.956-2.18L12.05 13.56c-.806.54-1.836.86-3.047.86-2.344 0-4.328-1.584-5.036-3.711H.96v2.332C2.44 15.983 5.485 18 9.003 18z"
                      fill="#34A853"
                    />
                    <path
                      d="M3.964 10.71c-.18-.54-.282-1.117-.282-1.71s.102-1.17.282-1.71V4.958H.957C.347 6.173 0 7.548 0 9s.348 2.827.957 4.042l3.007-2.332z"
                      fill="#FBBC05"
                    />
                    <path
                      d="M9.003 3.58c1.321 0 2.508.454 3.44 1.345l2.582-2.58C13.464.891 11.426 0 9.003 0 5.485 0 2.44 2.017.96 4.958L3.967 7.29c.708-2.127 2.692-3.71 5.036-3.71z"
                      fill="#EA4335"
                    />
                  </svg>
                  {isGoogleLoading ? 'Signing in...' : 'Google'}
                </button>
                <button
                  type="button"
                  onClick={handleFacebookClick}
                  className="flex items-center justify-center gap-2 rounded border-2 border-[#e0d5b7] bg-[#fefdfb] px-4 py-3 font-serif text-base text-[#1a3a2e] transition-all hover:border-[#d4af37] hover:bg-white"
                >
                  <svg
                    width="18"
                    height="18"
                    viewBox="0 0 24 24"
                    fill="none"
                    xmlns="http://www.w3.org/2000/svg"
                  >
                    <path
                      d="M9.101 23.691v-7.98H6.627v-3.667h2.474v-1.58c0-4.085 1.848-5.978 5.858-5.978.401 0 .955.042 1.468.103a8.68 8.68 0 0 1 1.141.195v3.325a8.623 8.623 0 0 0-.653-.036 26.805 26.805 0 0 0-.733-.009c-.707 0-1.259.096-1.675.309a1.686 1.686 0 0 0-.679.622c-.258.42-.374.995-.374 1.752v1.297h3.919l-.386 2.103-.287 1.564h-3.246v8.245C19.396 23.238 24 18.179 24 12.044c0-6.627-5.373-12-12-12s-12 5.373-12 12c0 5.628 3.874 10.35 9.101 11.647Z"
                      fill="#1877F2"
                    />
                  </svg>
                  Facebook
                </button>
              </div>

              <div className="flex items-center gap-4 text-sm text-[#8b8b8b] font-serif">
                <span className="h-px flex-1 bg-[#e0d5b7]" />
                or create with email
                <span className="h-px flex-1 bg-[#e0d5b7]" />
              </div>

              <div className="space-y-6">
                <label className="block font-serif text-base text-[#1a3a2e]">
                  Full Name
                  <input
                    type="text"
                    name="name"
                    required
                    placeholder="Jane Educator"
                    className="mt-2 w-full rounded border-2 border-[#e0d5b7] bg-[#fefdfb] px-3 py-3 text-base font-serif text-[#1a3a2e] transition-all placeholder:text-[#a8a8a8] focus:border-[#d4af37] focus:bg-white focus:outline-none focus:ring-4 focus:ring-[#d4af37]/20"
                  />
                </label>
                <label className="block font-serif text-base text-[#1a3a2e]">
                  Email Address
                  <input
                    type="email"
                    name="email"
                    required
                    placeholder="you@example.com"
                    className="mt-2 w-full rounded border-2 border-[#e0d5b7] bg-[#fefdfb] px-3 py-3 text-base font-serif text-[#1a3a2e] transition-all placeholder:text-[#a8a8a8] focus:border-[#d4af37] focus:bg-white focus:outline-none focus:ring-4 focus:ring-[#d4af37]/20"
                  />
                </label>
                <label className="block font-serif text-base text-[#1a3a2e]">
                  Password
                  <input
                    type="password"
                    name="password"
                    minLength={8}
                    required
                    placeholder="At least 8 characters"
                    className="mt-2 w-full rounded border-2 border-[#e0d5b7] bg-[#fefdfb] px-3 py-3 text-base font-serif text-[#1a3a2e] transition-all placeholder:text-[#a8a8a8] focus:border-[#d4af37] focus:bg-white focus:outline-none focus:ring-4 focus:ring-[#d4af37]/20"
                  />
                </label>
              </div>

              <label className="flex items-center gap-2 text-sm text-[#1a3a2e] font-serif">
                <input
                  type="checkbox"
                  name="agree"
                  required
                  className="h-4 w-4 border-2 border-[#e0d5b7] text-[#d4af37] focus:ring-[#d4af37]"
                />
                I agree to the Terms of Service and Privacy Policy
              </label>

              <button
                type="submit"
                className="w-full rounded bg-[#d4af37] px-4 py-3 text-lg font-serif text-[#1a3a2e] transition-all hover:-translate-y-0.5 hover:bg-[#c9a32a] hover:shadow-lg focus:outline-none focus:ring-4 focus:ring-[#d4af37]/30"
              >
                Create Account
              </button>

              <p className="text-sm leading-relaxed text-[#6b6b6b] font-serif">
                By creating an account, you agree to our{' '}
                <a href="#" className="text-[#d4af37] no-underline hover:underline">
                  Terms of Service
                </a>{' '}
                and{' '}
                <a href="#" className="text-[#d4af37] no-underline hover:underline">
                  Privacy Policy
                </a>
                . We'll never share your lesson plans or personal data without your
                permission.
              </p>
            </form>
          )}

          <div className="mt-10 border-t border-[#e0d5b7] pt-8 text-center">
            <a
              href="/"
              className="text-base font-serif text-[#d4af37] no-underline hover:underline"
>>>>>>> 9c320634
            >
              ← Back to Generator Home
            </a>
          </div>
        </div>
      </div>

      <style jsx global>{`
        @import url('https://fonts.googleapis.com/css2?family=EB+Garamond:wght@400;500;600&display=swap');

        .font-serif {
          font-family: 'EB Garamond', 'Garamond', 'Georgia', 'Times New Roman', serif;
        }
      `}</style>
    </div>
  );
}
<|MERGE_RESOLUTION|>--- conflicted
+++ resolved
@@ -53,13 +53,8 @@
   return (
     <div className="min-h-screen bg-[#1a3a2e]">
       {/* Hero Section */}
-<<<<<<< HEAD
-      <div className="bg-[#1a3a2e] px-8 py-16 text-center text-white">
-        <div className="mx-auto mb-8 h-[120px] w-[120px]">
-=======
       <div className="bg-[#1a3a2e] text-white px-6 py-16 text-center">
         <div className="h-[120px] w-[120px] mx-auto mb-8">
->>>>>>> 9c320634
           <Image
             src="/Emblem_of_Knowledge_and_Balance.png"
             alt="Root Work Framework Logo - Emblem of Knowledge and Balance"
@@ -68,17 +63,10 @@
             priority
           />
         </div>
-<<<<<<< HEAD
-        <h1 className="font-serif text-5xl font-normal tracking-wide">
-          Root Work Framework
-        </h1>
-        <p className="mx-auto max-w-2xl font-serif text-lg leading-relaxed opacity-90">
-=======
         <h1 className="mb-4 text-4xl font-normal tracking-wide font-serif sm:text-5xl">
           Root Work Framework
         </h1>
         <p className="mx-auto max-w-2xl text-base leading-relaxed opacity-90 font-serif sm:text-lg">
->>>>>>> 9c320634
           A dual-purpose pedagogy that weaves academic rigor with healing-centered,
           biophilic practice. This platform is your partner in creating truly
           transformative learning experiences.
@@ -86,66 +74,6 @@
       </div>
 
       {/* Auth Container */}
-<<<<<<< HEAD
-      <div className="bg-[#f5f0e1] px-8 py-16">
-        <div className="mx-auto max-w-[500px] rounded-lg bg-white p-12 shadow-lg">
-          <h2 className="mb-8 text-center font-serif text-2xl text-[#1a3a2e]">
-            Welcome Back
-          </h2>
-
-          {/* Google Sign In Button */}
-          <button
-            onClick={handleGoogleSignIn}
-            disabled={isLoading}
-            className="flex w-full items-center justify-center gap-3 rounded border-2 border-[#e0d5b7] bg-[#fefdfb] p-4 font-serif text-base text-[#1a3a2e] transition-all hover:border-[#d4af37] hover:bg-white disabled:cursor-not-allowed disabled:opacity-50"
-          >
-            <svg
-              width="20"
-              height="20"
-              viewBox="0 0 18 18"
-              fill="none"
-              xmlns="http://www.w3.org/2000/svg"
-            >
-              <path
-                d="M17.64 9.2c0-.637-.057-1.251-.164-1.84H9v3.481h4.844c-.209 1.125-.843 2.078-1.796 2.717v2.258h2.908c1.702-1.567 2.684-3.875 2.684-6.615z"
-                fill="#4285F4"
-              />
-              <path
-                d="M9.003 18c2.43 0 4.467-.806 5.956-2.18L12.05 13.56c-.806.54-1.836.86-3.047.86-2.344 0-4.328-1.584-5.036-3.711H.96v2.332C2.44 15.983 5.485 18 9.003 18z"
-                fill="#34A853"
-              />
-              <path
-                d="M3.964 10.71c-.18-.54-.282-1.117-.282-1.71s.102-1.17.282-1.71V4.958H.957C.347 6.173 0 7.548 0 9s.348 2.827.957 4.042l3.007-2.332z"
-                fill="#FBBC05"
-              />
-              <path
-                d="M9.003 3.58c1.321 0 2.508.454 3.44 1.345l2.582-2.58C13.464.891 11.426 0 9.003 0 5.485 0 2.44 2.017.96 4.958L3.967 7.29c.708-2.127 2.692-3.71 5.036-3.71z"
-                fill="#EA4335"
-              />
-            </svg>
-            {isLoading ? 'Signing in...' : 'Sign in with Google'}
-          </button>
-
-          {/* Info Text */}
-          <p className="mt-6 text-center font-serif text-sm leading-relaxed text-[#6b6b6b]">
-            By signing in, you agree to our{' '}
-            <a href="#" className="text-[#d4af37] no-underline hover:underline">
-              Terms of Service
-            </a>{' '}
-            and{' '}
-            <a href="#" className="text-[#d4af37] no-underline hover:underline">
-              Privacy Policy
-            </a>
-            . We will never share your lesson plans or personal data without your
-            permission.
-          </p>
-
-          {/* Back Link */}
-          <div className="mt-8 border-t border-[#e0d5b7] pt-8 text-center">
-            <a
-              href="/"
-              className="font-serif text-base text-[#d4af37] no-underline hover:underline"
-=======
       <div className="min-h-[60vh] bg-[#f5f0e1] px-4 py-16 sm:px-6">
         <div className="mx-auto max-w-[500px] rounded-lg bg-white p-8 shadow-lg sm:p-12">
           <div className="mb-10 border-b-2 border-[#e0d5b7]">
@@ -421,7 +349,6 @@
             <a
               href="/"
               className="text-base font-serif text-[#d4af37] no-underline hover:underline"
->>>>>>> 9c320634
             >
               ← Back to Generator Home
             </a>
