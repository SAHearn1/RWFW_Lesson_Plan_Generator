--- conflicted
+++ resolved
@@ -3,9 +3,6 @@
 
 import { getServerAuthSession } from '@/lib/auth';
 
-<<<<<<< HEAD
-export default async function RootLayout({
-=======
 import { SiteHeader } from '@/components/navigation/site-header';
 import Providers from './providers';
 
@@ -15,7 +12,6 @@
 };
 
 export default function RootLayout({
->>>>>>> ab4b9128
   children,
 }: {
   children: React.ReactNode;
@@ -23,11 +19,6 @@
   const session = await getServerAuthSession();
 
   return (
-<<<<<<< HEAD
-    <html>
-      <body>
-        <SessionProvider session={session}>{children}</SessionProvider>
-=======
     <html lang='en'>
       <body className='font-sans'>
         <Providers>
@@ -35,7 +26,6 @@
           <main>{children}</main>
         </Providers>
         <Analytics />
->>>>>>> ab4b9128
       </body>
     </html>
   );
