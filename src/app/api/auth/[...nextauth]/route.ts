--- conflicted
+++ resolved
@@ -1,8 +1,5 @@
-<<<<<<< HEAD
-=======
 // src/app/api/auth/[...nextauth]/route.ts
 import NextAuth from 'next-auth';
->>>>>>> acbbea0a
 import { authOptions } from '@/lib/auth';
 import NextAuth from 'next-auth';
 
