// src/app/api/auth/[...nextauth]/route.ts
import NextAuth from 'next-auth';
import { authOptions } from '@/lib/auth';
<<<<<<< HEAD
<<<<<<< HEAD
export const runtime = 'nodejs';
export const dynamic = 'force-dynamic';
export const revalidate = 0;
=======
>>>>>>> 55c0516a

=======
export const runtime = 'nodejs';        // 🔑 Prisma requires Node runtime (not Edge)
export const dynamic = 'force-dynamic'; // avoid caching of auth endpoints
export const revalidate = 0;            // (belt + suspenders)
<<<<<<< HEAD
>>>>>>> 55c0516 (fix(auth route): remove duplicate NextAuth import)
=======
>>>>>>> 55c0516a
const handler = NextAuth(authOptions);
export { handler as GET, handler as POST };<|MERGE_RESOLUTION|>--- conflicted
+++ resolved
@@ -1,21 +1,10 @@
 // src/app/api/auth/[...nextauth]/route.ts
 import NextAuth from 'next-auth';
 import { authOptions } from '@/lib/auth';
-<<<<<<< HEAD
-<<<<<<< HEAD
+
 export const runtime = 'nodejs';
 export const dynamic = 'force-dynamic';
 export const revalidate = 0;
-=======
->>>>>>> 55c0516a
 
-=======
-export const runtime = 'nodejs';        // 🔑 Prisma requires Node runtime (not Edge)
-export const dynamic = 'force-dynamic'; // avoid caching of auth endpoints
-export const revalidate = 0;            // (belt + suspenders)
-<<<<<<< HEAD
->>>>>>> 55c0516 (fix(auth route): remove duplicate NextAuth import)
-=======
->>>>>>> 55c0516a
 const handler = NextAuth(authOptions);
 export { handler as GET, handler as POST };