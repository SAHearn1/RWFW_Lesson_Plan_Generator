<<<<<<< HEAD
=======
// src/app/api/auth/[...nextauth]/route.ts
import NextAuth from 'next-auth';
import { authOptions } from '@/lib/auth';

import { authOptions } from '@/lib/auth';

>>>>>>> 136a88c0
export const runtime = 'nodejs';
export const dynamic = 'force-dynamic';
export const revalidate = 0;

<<<<<<< HEAD
export { authHandler as GET, authHandler as POST } from '@/lib/auth';
=======
const handler = NextAuth(authOptions);

export { handler as GET, handler as POST };
>>>>>>> 136a88c0
<|MERGE_RESOLUTION|>--- conflicted
+++ resolved
@@ -1,20 +1,13 @@
-<<<<<<< HEAD
-=======
 // src/app/api/auth/[...nextauth]/route.ts
 import NextAuth from 'next-auth';
 import { authOptions } from '@/lib/auth';
 
 import { authOptions } from '@/lib/auth';
 
->>>>>>> 136a88c0
 export const runtime = 'nodejs';
 export const dynamic = 'force-dynamic';
 export const revalidate = 0;
 
-<<<<<<< HEAD
-export { authHandler as GET, authHandler as POST } from '@/lib/auth';
-=======
 const handler = NextAuth(authOptions);
 
-export { handler as GET, handler as POST };
->>>>>>> 136a88c0
+export { handler as GET, handler as POST };