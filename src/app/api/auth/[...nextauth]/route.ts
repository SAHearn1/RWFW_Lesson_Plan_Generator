--- conflicted
+++ resolved
@@ -1,17 +1,3 @@
-<<<<<<< HEAD
-// src/app/api/auth/[...nextauth]/route.ts
-import NextAuth from 'next-auth';
-
-import { authOptions } from '@/lib/auth';
-
-export const runtime = 'nodejs';
-export const dynamic = 'force-dynamic';
-export const revalidate = 0;
-
-const handler = NextAuth(authOptions);
-export { handler as GET, handler as POST };
-=======
 import { authHandler } from "@/lib/auth";
 
-export { authHandler as GET, authHandler as POST };
->>>>>>> e0fad7d7
+export { authHandler as GET, authHandler as POST };