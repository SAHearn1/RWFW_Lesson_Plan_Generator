--- conflicted
+++ resolved
@@ -1,10 +1,3 @@
-<<<<<<< HEAD
-import NextAuth from "next-auth";
-import { authOptions } from "@/lib/auth";
-
-export const runtime = "nodejs";
-export const dynamic = "force-dynamic";
-=======
 // src/app/api/auth/[...nextauth]/route.ts
 import NextAuth from 'next-auth';
 import { authOptions } from '@/lib/auth';
@@ -15,7 +8,6 @@
 
 export const runtime = 'nodejs';
 export const dynamic = 'force-dynamic';
->>>>>>> 3ba564b2
 
 const handler = NextAuth(authOptions);
 
