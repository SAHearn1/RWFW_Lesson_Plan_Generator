import 'server-only';

import { PrismaAdapter } from '@next-auth/prisma-adapter';
import type { NextAuthOptions } from 'next-auth';
<<<<<<< HEAD
=======
import NextAuth from 'next-auth';
>>>>>>> b47eb475
import { getServerSession } from 'next-auth';
import GoogleProvider from 'next-auth/providers/google';

import { prisma } from '@/lib/db';

const googleClientId = process.env.GOOGLE_CLIENT_ID;
const googleClientSecret = process.env.GOOGLE_CLIENT_SECRET;

const googleConfigMissing = !googleClientId || !googleClientSecret;
const prismaUnavailable = !prisma;
const nextAuthSecret = process.env.NEXTAUTH_SECRET;

const sessionStrategy: 'jwt' | 'database' = prismaUnavailable ? 'jwt' : 'database';

<<<<<<< HEAD
const configuredNextAuthUrl = process.env.NEXTAUTH_URL ?? process.env.VERCEL_URL;

if (configuredNextAuthUrl) {
  const normalisedUrl = configuredNextAuthUrl.startsWith('http')
    ? configuredNextAuthUrl
    : `https://${configuredNextAuthUrl}`;

  process.env.NEXTAUTH_URL = normalisedUrl.replace(/\/$/, '');
=======
if (!process.env.NEXTAUTH_URL) {
  const vercelUrl = process.env.VERCEL_URL;
  if (vercelUrl) {
    process.env.NEXTAUTH_URL = `https://${vercelUrl}`;
  }
>>>>>>> b47eb475
}

if (googleConfigMissing) {
  console.warn('Google OAuth env vars are not set. Auth routes will error until configured.');
}

if (prismaUnavailable) {
  console.warn('DATABASE_URL is not configured. Falling back to JWT-only sessions (no DB).');
}

if (!nextAuthSecret) {
  console.warn(
    'NEXTAUTH_SECRET is not set. Sessions will be re-encrypted on every deploy until configured.'
  );
}

export const authOptions: NextAuthOptions = {
  adapter: prisma ? PrismaAdapter(prisma) : undefined,
  providers: [
    GoogleProvider({
      clientId: googleClientId ?? 'missing-google-client-id',
      clientSecret: googleClientSecret ?? 'missing-google-client-secret',
    }),
  ],
  session: { strategy: sessionStrategy },
  callbacks: {
    async signIn() {
      if (googleConfigMissing) {
        console.error('Google OAuth environment variables are not set.');
        return false;
      }
      return true;
    },

    async session({ session, token, user }) {
      if (!session.user) return session;

      if (user) {
        session.user.id = user.id;
        session.user.email = user.email ?? session.user.email;
        session.user.name = user.name ?? session.user.name;
        session.user.image = user.image ?? session.user.image;
        return session;
      }

      if (token?.sub) {
        session.user.id = token.sub;
        session.user.email = (token as any).email ?? session.user.email;
        session.user.name = (token as any).name ?? session.user.name;
        session.user.image = (token as any).picture ?? session.user.image;
      }

      return session;
    },

    async jwt({ token, user }) {
      if (user) {
        token.sub = user.id;
        token.name = user.name ?? token.name;
        token.email = user.email ?? token.email;
        (token as any).picture = user.image ?? (token as any).picture;
      }

      if (!token.email) return token;
      if (!prisma) return token;

      try {
        const dbUser = await prisma.user.findUnique({ where: { email: token.email } });
        if (dbUser) {
          token.sub = dbUser.id;
          token.name = dbUser.name ?? token.name;
          token.email = dbUser.email ?? token.email;
          (token as any).picture = dbUser.image ?? (token as any).picture;
        }
      } catch (error) {
        console.error('JWT callback DB lookup failed:', error);
      }

      return token;
    },
  },
<<<<<<< HEAD
  secret: nextAuthSecret,
};

=======
  secret: process.env.NEXTAUTH_SECRET,
};

export const authHandler = NextAuth(authOptions);

>>>>>>> b47eb475
export function getServerAuthSession() {
  return getServerSession(authOptions);
}<|MERGE_RESOLUTION|>--- conflicted
+++ resolved
@@ -2,10 +2,7 @@
 
 import { PrismaAdapter } from '@next-auth/prisma-adapter';
 import type { NextAuthOptions } from 'next-auth';
-<<<<<<< HEAD
-=======
 import NextAuth from 'next-auth';
->>>>>>> b47eb475
 import { getServerSession } from 'next-auth';
 import GoogleProvider from 'next-auth/providers/google';
 
@@ -20,22 +17,11 @@
 
 const sessionStrategy: 'jwt' | 'database' = prismaUnavailable ? 'jwt' : 'database';
 
-<<<<<<< HEAD
-const configuredNextAuthUrl = process.env.NEXTAUTH_URL ?? process.env.VERCEL_URL;
-
-if (configuredNextAuthUrl) {
-  const normalisedUrl = configuredNextAuthUrl.startsWith('http')
-    ? configuredNextAuthUrl
-    : `https://${configuredNextAuthUrl}`;
-
-  process.env.NEXTAUTH_URL = normalisedUrl.replace(/\/$/, '');
-=======
 if (!process.env.NEXTAUTH_URL) {
   const vercelUrl = process.env.VERCEL_URL;
   if (vercelUrl) {
     process.env.NEXTAUTH_URL = `https://${vercelUrl}`;
   }
->>>>>>> b47eb475
 }
 
 if (googleConfigMissing) {
@@ -117,17 +103,11 @@
       return token;
     },
   },
-<<<<<<< HEAD
   secret: nextAuthSecret,
-};
-
-=======
-  secret: process.env.NEXTAUTH_SECRET,
 };
 
 export const authHandler = NextAuth(authOptions);
 
->>>>>>> b47eb475
 export function getServerAuthSession() {
   return getServerSession(authOptions);
 }