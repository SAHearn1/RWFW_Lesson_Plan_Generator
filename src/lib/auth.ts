--- conflicted
+++ resolved
@@ -2,10 +2,7 @@
 
 import { PrismaAdapter } from '@next-auth/prisma-adapter';
 import type { NextAuthOptions } from 'next-auth';
-<<<<<<< HEAD
-=======
 import NextAuth from 'next-auth';
->>>>>>> ce3dce71
 import { getServerSession } from 'next-auth';
 import GoogleProvider from 'next-auth/providers/google';
 
@@ -106,17 +103,11 @@
       return token;
     },
   },
-<<<<<<< HEAD
-  secret: process.env.NEXTAUTH_SECRET,
-};
-
-=======
   secret: nextAuthSecret,
 };
 
 export const authHandler = NextAuth(authOptions);
 
->>>>>>> ce3dce71
 export function getServerAuthSession() {
   return getServerSession(authOptions);
 }