import { PrismaAdapter } from '@next-auth/prisma-adapter';
import type { NextAuthOptions } from 'next-auth';
import GoogleProvider from 'next-auth/providers/google';

import { prisma } from '@/lib/db';

const googleClientId = process.env.GOOGLE_CLIENT_ID;
const googleClientSecret = process.env.GOOGLE_CLIENT_SECRET;

const googleConfigMissing = !googleClientId || !googleClientSecret;
const prismaUnavailable = !prisma;
<<<<<<< HEAD
const sessionStrategy: NonNullable<NextAuthOptions['session']>['strategy'] = prismaUnavailable
  ? 'jwt'
  : 'database';
=======

// Choose session strategy based on DB availability
const sessionStrategy: 'jwt' | 'database' = prismaUnavailable ? 'jwt' : 'database';
>>>>>>> acbbea0a

if (googleConfigMissing) {
  console.warn(
    'Google OAuth env vars are not set. Auth routes will error until configured.'
  );
}

if (prismaUnavailable) {
  console.warn(
    'DATABASE_URL is not configured. Falling back to JWT-only sessions without DB persistence.'
  );
}

if (prismaUnavailable) {
  console.warn(
    'DATABASE_URL is not configured. Authentication will fall back to JWT-only sessions without database persistence.',
  );
}

export const authOptions: NextAuthOptions = {
  adapter: prisma ? PrismaAdapter(prisma) : undefined,
  providers: [
    GoogleProvider({
      clientId: googleClientId ?? 'missing-google-client-id',
      clientSecret: googleClientSecret ?? 'missing-google-client-secret',
    }),
  ],
  session: {
    strategy: sessionStrategy,
  },
  callbacks: {
    async signIn() {
      if (googleConfigMissing) {
        console.error('Google OAuth environment variables are not set.');
        return false;
      }
      return true;
    },

    async session({ session, token, user }) {
<<<<<<< HEAD
      if (!session.user) return session;

=======
      // Guard
      if (!session.user) return session;

      // Prefer the freshly-signed-in user object if present
>>>>>>> acbbea0a
      if (user) {
        session.user.id = user.id;
        session.user.email = user.email ?? session.user.email;
        session.user.name = user.name ?? session.user.name;
        session.user.image = user.image ?? session.user.image;
        return session;
      }

<<<<<<< HEAD
=======
      // Otherwise populate from token
>>>>>>> acbbea0a
      if (token?.sub) {
        session.user.id = token.sub;
        session.user.email = (token as any).email ?? session.user.email;
        session.user.name = (token as any).name ?? session.user.name;
        session.user.image = (token as any).picture ?? session.user.image;
      }

      return session;
    },
<<<<<<< HEAD

    async jwt({ token, user }) {
      // 1) initial sign-in: copy from user → token
      if (user) {
        token.sub = user.id;
        token.name = user.name ?? token.name;
        token.email = user.email ?? token.email;
        (token as any).picture = user.image ?? (token as any).picture;
      }

      // 2) no email → nothing else to enrich
      if (!token.email) return token;

      // 3) no DB available → stop here (JWT-only mode)
      if (!prisma) return token;

      // 4) enrich from DB
=======

    async jwt({ token, user }) {
      // On initial sign-in, copy fields from `user` to the token
      if (user) {
        token.sub = user.id;
        token.name = user.name ?? token.name;
        token.email = user.email ?? token.email;
        (token as any).picture = user.image ?? (token as any).picture;
      }

      // If no email, nothing more we can enrich
      if (!token.email) return token;

      // If no Prisma/DB, stop here (JWT-only mode)
      if (!prisma) return token;

      // Enrich token from DB
>>>>>>> acbbea0a
      try {
        const dbUser = await prisma.user.findUnique({
          where: { email: token.email },
        });
<<<<<<< HEAD
=======

>>>>>>> acbbea0a
        if (dbUser) {
          token.sub = dbUser.id;
          token.name = dbUser.name ?? token.name;
          token.email = dbUser.email ?? token.email;
          (token as any).picture = dbUser.image ?? (token as any).picture;
        }
      } catch (error) {
        console.error('JWT callback DB lookup failed:', error);
      }

      return token;
    },
  },
  secret: process.env.NEXTAUTH_SECRET,
};<|MERGE_RESOLUTION|>--- conflicted
+++ resolved
@@ -9,15 +9,9 @@
 
 const googleConfigMissing = !googleClientId || !googleClientSecret;
 const prismaUnavailable = !prisma;
-<<<<<<< HEAD
-const sessionStrategy: NonNullable<NextAuthOptions['session']>['strategy'] = prismaUnavailable
-  ? 'jwt'
-  : 'database';
-=======
 
 // Choose session strategy based on DB availability
 const sessionStrategy: 'jwt' | 'database' = prismaUnavailable ? 'jwt' : 'database';
->>>>>>> acbbea0a
 
 if (googleConfigMissing) {
   console.warn(
@@ -58,15 +52,10 @@
     },
 
     async session({ session, token, user }) {
-<<<<<<< HEAD
-      if (!session.user) return session;
-
-=======
       // Guard
       if (!session.user) return session;
 
       // Prefer the freshly-signed-in user object if present
->>>>>>> acbbea0a
       if (user) {
         session.user.id = user.id;
         session.user.email = user.email ?? session.user.email;
@@ -75,10 +64,7 @@
         return session;
       }
 
-<<<<<<< HEAD
-=======
       // Otherwise populate from token
->>>>>>> acbbea0a
       if (token?.sub) {
         session.user.id = token.sub;
         session.user.email = (token as any).email ?? session.user.email;
@@ -88,25 +74,6 @@
 
       return session;
     },
-<<<<<<< HEAD
-
-    async jwt({ token, user }) {
-      // 1) initial sign-in: copy from user → token
-      if (user) {
-        token.sub = user.id;
-        token.name = user.name ?? token.name;
-        token.email = user.email ?? token.email;
-        (token as any).picture = user.image ?? (token as any).picture;
-      }
-
-      // 2) no email → nothing else to enrich
-      if (!token.email) return token;
-
-      // 3) no DB available → stop here (JWT-only mode)
-      if (!prisma) return token;
-
-      // 4) enrich from DB
-=======
 
     async jwt({ token, user }) {
       // On initial sign-in, copy fields from `user` to the token
@@ -124,15 +91,11 @@
       if (!prisma) return token;
 
       // Enrich token from DB
->>>>>>> acbbea0a
       try {
         const dbUser = await prisma.user.findUnique({
           where: { email: token.email },
         });
-<<<<<<< HEAD
-=======
 
->>>>>>> acbbea0a
         if (dbUser) {
           token.sub = dbUser.id;
           token.name = dbUser.name ?? token.name;
