--- conflicted
+++ resolved
@@ -21,20 +21,6 @@
 const googleConfigMissing = !googleClientId || !googleClientSecret;
 const prismaUnavailable = typeof prisma === "undefined" || prisma === null;
 const sessionStrategy: "jwt" | "database" = prismaUnavailable ? "jwt" : "database";
-<<<<<<< HEAD
-const nextAuthSecret = env.NEXTAUTH_SECRET
-  ?? (env.NODE_ENV === "production" ? undefined : "insecure-development-secret");
-
-// Ensure NEXTAUTH_URL is always available so OAuth callbacks stay on the
-// correct host (prefer the canonical site URL when set, otherwise fall back
-// to the current Vercel host or localhost during development).
-const vercelUrl = env.VERCEL_URL ? `https://${env.VERCEL_URL}` : undefined;
-const siteUrl = env.NEXT_PUBLIC_SITE_URL ?? vercelUrl ?? "http://localhost:3000";
-const resolvedNextAuthUrl = env.NEXTAUTH_URL ?? siteUrl;
-
-if (!process.env.NEXTAUTH_URL) {
-  process.env.NEXTAUTH_URL = resolvedNextAuthUrl;
-=======
 const nextAuthSecret = process.env.NEXTAUTH_SECRET
   ?? (process.env.NODE_ENV === 'production' ? undefined : 'insecure-development-secret');
 
@@ -43,7 +29,6 @@
 if (!process.env.NEXTAUTH_URL) {
   const vercelUrl = process.env.VERCEL_URL ? `https://${process.env.VERCEL_URL}` : undefined;
   process.env.NEXTAUTH_URL = vercelUrl ?? 'http://localhost:3000';
->>>>>>> 2fe32c19
 }
 
 interface RootAuthOptions extends NextAuthOptions {
