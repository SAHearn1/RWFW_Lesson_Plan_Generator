--- conflicted
+++ resolved
@@ -21,19 +21,11 @@
 const prismaClient = databaseUrl
   ? global.prisma ||
     new PrismaClient({
-<<<<<<< HEAD
-      log: process.env.NODE_ENV === 'development' ? ['query', 'error', 'warn'] : ['error'],
-    })
-  : undefined;
-
-if (databaseUrl && process.env.NODE_ENV !== 'production' && prismaClient) {
-=======
       log: ['query'],
     })
   : undefined;
 
 if (databaseUrl && process.env.NODE_ENV !== 'production') {
->>>>>>> 1fbf3886
   global.prisma = prismaClient;
 }
 
