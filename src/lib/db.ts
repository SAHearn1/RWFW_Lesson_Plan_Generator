--- conflicted
+++ resolved
@@ -11,30 +11,6 @@
   );
 }
 
-<<<<<<< HEAD
-const databaseUrl = process.env.DATABASE_URL;
-
-if (!databaseUrl) {
-  console.warn(
-    'DATABASE_URL environment variable is not set. Prisma Client will not be initialised and any database features will be disabled.',
-  );
-}
-
-// Prevent creating a new Prisma Client on every hot reload in development while also
-// avoiding instantiation when the DATABASE_URL is not configured (such as in preview demos).
-const prismaClient = databaseUrl
-  ? global.prisma ||
-    new PrismaClient({
-      log: process.env.NODE_ENV === 'development' ? ['query', 'error', 'warn'] : ['error'],
-    })
-  : undefined;
-
-if (databaseUrl && process.env.NODE_ENV !== 'production' && prismaClient) {
-  global.prisma = prismaClient;
-}
-
-export const prisma = prismaClient;
-=======
 // Create once in dev, once per lambda in prod (normal)
 export const prisma =
   databaseUrl
@@ -47,5 +23,4 @@
 
 if (databaseUrl && process.env.NODE_ENV !== 'production') {
   globalForPrisma.prisma = prisma;
-}
->>>>>>> acbbea0a
+}